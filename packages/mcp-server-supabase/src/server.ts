--- conflicted
+++ resolved
@@ -1,17 +1,7 @@
 import { createMcpServer, type Tool } from '@supabase/mcp-utils';
 import packageJson from '../package.json' with { type: 'json' };
-<<<<<<< HEAD
-import {
-  createContentApiClient,
-  type ContentApiClient,
-} from './content-api/index.js';
-import {
-  createManagementApiClient,
-  type ManagementApiClient,
-} from './management-api/index.js';
-=======
+import { createContentApiClient } from './content-api/index.js';
 import type { SupabasePlatform } from './platform/types.js';
->>>>>>> d0c7fe4c
 import { getBranchingTools } from './tools/branching-tools.js';
 import { getDatabaseOperationTools } from './tools/database-operation-tools.js';
 import { getDebuggingTools } from './tools/debugging-tools.js';
@@ -22,7 +12,6 @@
 
 const { version } = packageJson;
 
-<<<<<<< HEAD
 export type SupabasePlatformOptions = {
   /**
    * The access token for the Supabase Management API.
@@ -33,20 +22,18 @@
    * The API URL for the Supabase Management API.
    */
   apiUrl?: string;
+};
+
+export type SupabaseMcpServerOptions = {
+  /**
+   * Platform implementation for Supabase.
+   */
+  platform: SupabasePlatform;
 
   /**
    * The API URL for the Supabase Content API.
    */
   contentApiUrl?: string;
-};
-
-=======
->>>>>>> d0c7fe4c
-export type SupabaseMcpServerOptions = {
-  /**
-   * Platform implementation for Supabase.
-   */
-  platform: SupabasePlatform;
 
   /**
    * The project ID to scope the server to.
@@ -66,39 +53,23 @@
  * Creates an MCP server for interacting with Supabase.
  */
 export function createSupabaseMcpServer(options: SupabaseMcpServerOptions) {
-<<<<<<< HEAD
-  const contentApiUrl =
-    options.platform.contentApiUrl ?? 'https://supabase.com/docs/api/graphql';
-  const managementApiUrl =
-    options.platform.apiUrl ?? 'https://api.supabase.com';
-  const projectId = options.projectId;
-  const readOnly = options.readOnly;
+  const {
+    platform,
+    projectId,
+    readOnly,
+    contentApiUrl = 'https://supabase.com/docs/api/graphql',
+  } = options;
 
-  let contentApiClient: ContentApiClient;
-  let managementApiClient: ManagementApiClient;
-=======
-  const { platform, projectId, readOnly } = options;
->>>>>>> d0c7fe4c
+  const contentApiClientPromise = createContentApiClient(contentApiUrl);
 
   const server = createMcpServer({
     name: 'supabase',
     version,
-<<<<<<< HEAD
-    onInitialize({ clientInfo }) {
-      contentApiClient = createContentApiClient(contentApiUrl);
-      managementApiClient = createManagementApiClient(
-        managementApiUrl,
-        options.platform.accessToken,
-        {
-          'User-Agent': `supabase-mcp/${version} (${clientInfo.name}/${clientInfo.version})`,
-        }
-      );
-=======
     async onInitialize(info) {
       await platform.init?.(info);
->>>>>>> d0c7fe4c
     },
-    tools: () => {
+    tools: async () => {
+      const contentApiClient = await contentApiClientPromise;
       const tools: Record<string, Tool> = {};
 
       // Add account-level tools only if projectId is not provided
@@ -109,38 +80,12 @@
       // Add project-level tools
       Object.assign(
         tools,
-<<<<<<< HEAD
-        getDatabaseOperationTools({
-          managementApiClient,
-          projectId,
-          readOnly,
-        }),
-        getEdgeFunctionTools({
-          managementApiClient,
-          projectId,
-        }),
-        getDebuggingTools({
-          managementApiClient,
-          projectId,
-        }),
-        getDevelopmentTools({
-          managementApiClient,
-          projectId,
-        }),
-        getBranchingTools({
-          managementApiClient,
-          projectId,
-        }),
-        getDocsTools({
-          contentApiClient,
-        })
-=======
         getDatabaseOperationTools({ platform, projectId, readOnly }),
         getEdgeFunctionTools({ platform, projectId }),
         getDebuggingTools({ platform, projectId }),
         getDevelopmentTools({ platform, projectId }),
-        getBranchingTools({ platform, projectId })
->>>>>>> d0c7fe4c
+        getBranchingTools({ platform, projectId }),
+        getDocsTools({ contentApiClient })
       );
 
       return tools;
