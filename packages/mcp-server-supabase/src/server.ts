import { createMcpServer, type Tool } from '@supabase/mcp-utils';
import packageJson from '../package.json' with { type: 'json' };
import { createContentApiClient } from './content-api/index.js';
import type { SupabasePlatform } from './platform/types.js';
import { getBranchingTools } from './tools/branching-tools.js';
import { getDatabaseOperationTools } from './tools/database-operation-tools.js';
import { getDebuggingTools } from './tools/debugging-tools.js';
import { getDevelopmentTools } from './tools/development-tools.js';
import { getDocsTools } from './tools/docs-tools.js';
import { getEdgeFunctionTools } from './tools/edge-function-tools.js';
import { getProjectManagementTools } from './tools/project-management-tools.js';
import { getStorageTools } from './tools/storage-tools.js';

const { version } = packageJson;

export type SupabasePlatformOptions = {
  /**
   * The access token for the Supabase Management API.
   */
  accessToken: string;

  /**
   * The API URL for the Supabase Management API.
   */
  apiUrl?: string;
};

export type SupabaseMcpServerOptions = {
  /**
   * Platform implementation for Supabase.
   */
  platform: SupabasePlatform;

  /**
   * The API URL for the Supabase Content API.
   */
  contentApiUrl?: string;

  /**
   * The project ID to scope the server to.
   *
   * If undefined, the server will have access
   * to all organizations and projects for the user.
   */
  projectId?: string;

  /**
   * Executes database queries in read-only mode if true.
   */
  readOnly?: boolean;
};

/**
 * Creates an MCP server for interacting with Supabase.
 */
export function createSupabaseMcpServer(options: SupabaseMcpServerOptions) {
  const {
    platform,
    projectId,
    readOnly,
    contentApiUrl = 'https://supabase.com/docs/api/graphql',
  } = options;

  const contentApiClientPromise = createContentApiClient(contentApiUrl);

  const server = createMcpServer({
    name: 'supabase',
    version,
    async onInitialize(info) {
      // Note: in stateless HTTP mode, `onInitialize` will not always be called
      // so we cannot rely on it for initialization. It's still useful for telemetry.
      await platform.init?.(info);
    },
    tools: async () => {
      const contentApiClient = await contentApiClientPromise;
      const tools: Record<string, Tool> = {};

      // Add account-level tools only if projectId is not provided
      if (!projectId) {
        Object.assign(tools, getProjectManagementTools({ platform }));
      }

      // Add project-level tools
      Object.assign(
        tools,
        getDatabaseOperationTools({ platform, projectId, readOnly }),
        getEdgeFunctionTools({ platform, projectId }),
        getDebuggingTools({ platform, projectId }),
        getDevelopmentTools({ platform, projectId }),
        getBranchingTools({ platform, projectId }),
<<<<<<< HEAD
        getStorageTools({ platform, projectId })
=======
        getDocsTools({ contentApiClient })
>>>>>>> 63a062f0
      );

      return tools;
    },
  });

  return server;
}<|MERGE_RESOLUTION|>--- conflicted
+++ resolved
@@ -88,11 +88,7 @@
         getDebuggingTools({ platform, projectId }),
         getDevelopmentTools({ platform, projectId }),
         getBranchingTools({ platform, projectId }),
-<<<<<<< HEAD
-        getStorageTools({ platform, projectId })
-=======
         getDocsTools({ contentApiClient })
->>>>>>> 63a062f0
       );
 
       return tools;
